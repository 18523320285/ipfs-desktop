{
<<<<<<< HEAD
  "name": "electron-ipfs",
  "version": "0.1.1",
  "description": "IPFS Native Application",
=======
  "name": "ipfs-app",
  "version": "0.1.0",
  "description": "IPFS Application Built with electron",
>>>>>>> b350f7ac
  "main": "index.js",
  "dependencies": {
    "bootstrap": "3.3.4",
    "bootstrap-toggle": "2.0.0",
    "ipfs-api": "^2.1.5",
    "ipfs-logo": "0.1.3",
    "ipfsd-ctl": "0.3.3",
    "jquery": "2.1.4",
    "lodash": "3.9.3",
    "menubar": "^2.1.1",
    "minimist": "1.1.1",
    "multiaddr": "0.1.2",
    "open": "0.0.5",
    "react": "0.13.1",
    "silence-chromium": "2.0.0"
  },
  "devDependencies": {
    "browserify": "10.2.3",
    "browserify-shim": "3.8.8",
    "electron-packager": "5.0.1",
    "electron-prebuilt": "0.30.2",
    "pre-commit": "1.0.6",
    "reactify": "1.1.1",
    "rimraf": "2.3.4",
    "shelljs": "0.4.0",
    "standard": "^5.0.0"
  },
  "browserify": {
    "transform": [
      "browserify-shim",
      "reactify"
    ]
  },
  "browser": {
    "jquery-bf": "./node_modules/jquery/dist/jquery.js",
    "bootstrap-toggle-bf": "./node_modules/bootstrap-toggle/js/bootstrap2-toggle.js",
    "bootstrap": "./node_modules/bootstrap/dist/js/bootstrap.js"
  },
  "browserify-shim": {
    "jquery-bf": {
      "exports": "jQuery"
    },
    "bootstrap-toggle-bf": {
      "depends": [
        "jquery-bf:jQuery"
      ]
    },
    "bootstrap": {
      "depends": [
        "jquery-bf:jQuery"
      ]
    }
  },
  "scripts": {
    "test": "echo \"Error: no test specified\" && exit 1",
    "electron": "./build.sh && node_modules/.bin/electron index.js",
    "start": "./build.sh && node_modules/.bin/electron index.js 2>&1 | node_modules/.bin/silence-chromium",
    "lint": "./node_modules/.bin/standard .",
    "clean": "rm -r ./build",
    "dist": "./build.sh && node pkg.js && npm run clean",
    "dist-all": "./build.sh && node pkg.js --all && npm run clean"
  },
  "pre-commit": [
    "lint"
  ],
  "standard": {
    "ignore": [
      "build"
    ]
  },
  "keywords": [
    "ipfs"
  ],
  "repository": {
    "type": "git",
    "url": "https://github.com/ipfs/electron-app"
  },
  "authors": [
    "Kristoffer Ström <kristoffer@rymdkoloni.se>",
    "David Dias <daviddias@ipfs.io>",
    "Juan Benet <juan@ipfs.io>"
  ],
  "license": "MIT",
  "bugs": {
    "url": "https://github.com/ipfs/electron-app/issues"
  },
  "homepage": "https://github.com/ipfs/electron-app"
}<|MERGE_RESOLUTION|>--- conflicted
+++ resolved
@@ -1,13 +1,7 @@
 {
-<<<<<<< HEAD
   "name": "electron-ipfs",
   "version": "0.1.1",
   "description": "IPFS Native Application",
-=======
-  "name": "ipfs-app",
-  "version": "0.1.0",
-  "description": "IPFS Application Built with electron",
->>>>>>> b350f7ac
   "main": "index.js",
   "dependencies": {
     "bootstrap": "3.3.4",
